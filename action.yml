--- conflicted
+++ resolved
@@ -22,19 +22,15 @@
   env-vars-for-codebuild:
     description: 'Comma separated list of environment variables to send to CodeBuild'
     required: false
-<<<<<<< HEAD
-  disable-source-override:
-    description: 'Set to `true` if you want do disable source repo override'
-    required: false
-=======
   update-interval:
     description: 'How often the action calls the API for updates'
     required: false
   update-back-off:
     description: 'Base back-off time for the update calls for API if rate-limiting is encountered'
     required: false
-
->>>>>>> f188bf37
+  disable-source-override:
+    description: 'Set to `true` if you want do disable source repo override'
+    required: false
 outputs:
   aws-build-id:
     description: 'The AWS CodeBuild Build ID for this build.'
